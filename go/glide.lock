--- conflicted
+++ resolved
@@ -1,10 +1,5 @@
-<<<<<<< HEAD
-hash: 5f25e5f7bc5ec5621cfafd62391ebecf01bc5be93d8afcc22ff469c669761df0
-updated: 2016-11-24T09:24:03.3155755Z
-=======
-hash: 14eb7de3d3a05d8cbfe87512b312dd4e01fb867e37256f647e74355c998e35be
-updated: 2016-11-30T16:25:47.835416757-08:00
->>>>>>> 26ed5096
+hash: f5a502e8063315f9f53115c3925d3555dfc3215fb5380bcbac822bde26cdcd9d
+updated: 2016-12-02T12:45:32.303876681Z
 imports:
 - name: bitbucket.org/ww/goautoneg
   version: 75cd24fc2f2c2a2088577d12123ddee5f54e0675
@@ -39,7 +34,9 @@
 - name: github.com/coreos/go-systemd
   version: bfdc81d0d7e0fb19447b08571f63b774495251ce
   subpackages:
+  - daemon
   - journal
+  - util
 - name: github.com/coreos/pkg
   version: fa29b1d70f0beaddd4c7021607cc3c3be8ce94b8
   subpackages:
@@ -64,7 +61,7 @@
   - log
   - swagger
 - name: github.com/ghodss/yaml
-  version: a54de18a07046d8c4b26e9327698a2ebb9285b36
+  version: 73d445a93680fa1a78ae23a5839bad48f32ba1ee
 - name: github.com/go-ini/ini
   version: 6e4869b434bd001f6983749881c7ead3545887d8
 - name: github.com/go-openapi/jsonpointer
@@ -83,7 +80,7 @@
 - name: github.com/golang/glog
   version: 44145f04b68cf362d9c4df2182967c2275eaefed
 - name: github.com/golang/protobuf
-  version: 8616e8ee5e20a1704615e6c8d7afcdac06087a67
+  version: 8d92cf5fc15a4382f8964b08e1f42a75c0591aa3
   subpackages:
   - proto
 - name: github.com/google/gofuzz
@@ -177,7 +174,7 @@
 - name: github.com/satori/go.uuid
   version: b061729afc07e77a8aa4fad0a2fd840958f1942a
 - name: github.com/Sirupsen/logrus
-  version: d26492970760ca5d33129d2d799e34be5c4782eb
+  version: 4b6ea7319e214d98c938f12692336f7ca9348d6b
   subpackages:
   - hooks/syslog
 - name: github.com/spf13/pflag
@@ -195,6 +192,8 @@
 - name: golang.org/x/crypto
   version: 1351f936d976c60a0a48d728281922cf63eafb8d
   subpackages:
+  - bcrypt
+  - blowfish
   - ssh/terminal
 - name: golang.org/x/net
   version: 6acef71eb69611914f7a30939ea9f6e194c78172
@@ -212,7 +211,7 @@
   - jws
   - jwt
 - name: golang.org/x/sys
-  version: 30237cf4eefd639b184d1f2cb77a581ea0be8947
+  version: 9c60d1c508f5134d1ca726b4641db998f2523357
   subpackages:
   - unix
 - name: golang.org/x/text
