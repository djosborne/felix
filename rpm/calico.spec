--- conflicted
+++ resolved
@@ -2,13 +2,8 @@
 
 Name:           calico
 Summary:        Project Calico virtual networking for cloud data centers
-<<<<<<< HEAD
-Version:        1.5.0
-Release:        0.1%{?dist}
-=======
 Version:        1.4.2
 Release:        1%{?dist}
->>>>>>> ec0ebdd1
 License:        Apache-2
 URL:            http://projectcalico.org
 Source0:        calico-%{version}.tar.gz
